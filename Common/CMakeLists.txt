CMAKE_MINIMUM_REQUIRED(VERSION 2.8.4)

PROJECT( CIPCommon )


# --------------------------------------------------------------------------
# Include dirs
# --------------------------------------------------------------------------
<<<<<<< HEAD
INCLUDE_DIRECTORIES( 
${CIPUtilities_INCLUDE_DIRS} ${CMAKE_CURRENT_BINARY_DIR} )
=======
set(${PROJECT_NAME}_INCLUDE_DIRS 
      ${CIPUtilities_INCLUDE_DIRS} 
      ${CMAKE_CURRENT_BINARY_DIR}
     CACHE INTERNAL "${PROJECT_NAME} include dirs" FORCE)

INCLUDE_DIRECTORIES( ${CIPCommon_INCLUDE_DIRS}  )
>>>>>>> 23c4b439

# --------------------------------------------------------------------------
# Configure headers
# --------------------------------------------------------------------------
set(configure_header_file vtkCIPCommonConfigure.h)
configure_file(
  ${CMAKE_CURRENT_SOURCE_DIR}/${configure_header_file}.in
  ${CMAKE_CURRENT_BINARY_DIR}/${configure_header_file}
  )

# --------------------------------------------------------------------------
# Install headers
# --------------------------------------------------------------------------
if(NOT DEFINED ${PROJECT_NAME}_INSTALL_NO_DEVELOPMENT)
  set(${PROJECT_NAME}_INSTALL_NO_DEVELOPMENT ON)
endif()
if(NOT ${PROJECT_NAME}_INSTALL_NO_DEVELOPMENT)
  file(GLOB headers "${CMAKE_CURRENT_SOURCE_DIR}/*.(h|txx)")
  install(
    FILES ${headers} ${CMAKE_CURRENT_BINARY_DIR}/${configure_header_file}
    DESTINATION include/${PROJECT_NAME} COMPONENT Development)
endif()

# --------------------------------------------------------------------------
# Sources
# --------------------------------------------------------------------------
SET ( CIPCommon_SRCS
  vtkCIPAirwayParticlesToGenerationLabeledAirwayParticlesFilter.cxx
  vtkCIPAirwayParticlesToConnectedAirwayParticlesFilter.cxx
  #cipConnectedAirwayParticlesToHMMAirwayGraphFunctor.cxx  
  cipThinPlateSplineSurface.cxx
  cipLobeSurfaceModel.cxx
  cipChestRegionChestTypeLocations.cxx
  cipSphereStencil.cxx
  cipCylinderStencil.cxx
  cipChestDataViewer.cxx
  cipAirwayDataInteractor.cxx
  cipVesselDataInteractor.cxx
  itkCIPExtractChestLabelMapImageFilter.cxx
  itkCIPMergeChestLabelMapsImageFilter.cxx
  cipParticleConnectedComponentFilter.cxx
  cipVesselParticleConnectedComponentFilter.cxx
  cipAirwayParticleConnectedComponentFilter.cxx
  cipFissureParticleConnectedComponentFilter.cxx
  cipLeftLobesThinPlateSplineSurfaceModelToParticlesMetric.cxx
  cipRightLobesThinPlateSplineSurfaceModelToParticlesMetric.cxx
  cipThinPlateSplineSurfaceModelToParticlesMetric.cxx
  cipNelderMeadSimplexOptimizer.cxx
  cipParticleToThinPlateSplineSurfaceMetric.cxx
  cipHelper.cxx
  vtkSimpleLungMask.cxx
  vtkImageStatistics.cxx
  cipExceptionObject.cxx
  )

IF(VTK_USE_BOOST)
  INCLUDE_DIRECTORIES(${Boost_INCLUDE_DIRS})
  SET ( CIPCommon_SRCS 
        ${CIPCommon_SRCS}
	vtkCIPAirwayParticlesToGenerationLabeledAirwayParticlesFilter.cxx
        vtkCIPAirwayParticlesToConnectedAirwayParticlesFilter.cxx
       )
ENDIF (VTK_USE_BOOST)
       
# --------------------------------------------------------------------------
# Build library
# --------------------------------------------------------------------------
set( LIB_NAME CIPCommon )

add_library(${LIB_NAME}
  ${CIPCommon_SRCS} 
  )

target_link_libraries(${LIB_NAME}
  ${ITK_LIBRARIES}
  ${VTK_LIBRARIES}
  CIPUtilities
#  ${Teem_LIBRARIES}
  )

<|MERGE_RESOLUTION|>--- conflicted
+++ resolved
@@ -6,17 +6,12 @@
 # --------------------------------------------------------------------------
 # Include dirs
 # --------------------------------------------------------------------------
-<<<<<<< HEAD
-INCLUDE_DIRECTORIES( 
-${CIPUtilities_INCLUDE_DIRS} ${CMAKE_CURRENT_BINARY_DIR} )
-=======
 set(${PROJECT_NAME}_INCLUDE_DIRS 
       ${CIPUtilities_INCLUDE_DIRS} 
       ${CMAKE_CURRENT_BINARY_DIR}
      CACHE INTERNAL "${PROJECT_NAME} include dirs" FORCE)
 
 INCLUDE_DIRECTORIES( ${CIPCommon_INCLUDE_DIRS}  )
->>>>>>> 23c4b439
 
 # --------------------------------------------------------------------------
 # Configure headers
@@ -96,4 +91,4 @@
   CIPUtilities
 #  ${Teem_LIBRARIES}
   )
-
+