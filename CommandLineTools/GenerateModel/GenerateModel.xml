--- conflicted
+++ resolved
@@ -45,11 +45,7 @@
 
     <integer>
         <name>foregroundLabel</name>
-<<<<<<< HEAD
-        <label>foreground Label</label>
-=======
         <label>Foreground Label</label>
->>>>>>> bb9ce2db
         <channel>input</channel>
         <flag>l</flag>
         <longflag>--label</longflag>
