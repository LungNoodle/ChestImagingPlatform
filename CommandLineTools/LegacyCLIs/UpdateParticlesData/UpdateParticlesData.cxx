#ifndef DOXYGEN_SHOULD_SKIP_THIS

#include "cipChestConventions.h"
#include "cipHelper.h"
#include "vtkSmartPointer.h"
#include "vtkPolyDataReader.h"
#include "vtkPolyDataWriter.h"
#include "vtkUnsignedShortArray.h"
#include "vtkUnsignedCharArray.h"
#include "vtkFloatArray.h"
#include "vtkPointData.h"
#include "vtkFieldData.h"
#include "vtkPolyData.h"
#include "UpdateParticlesDataCLP.h"

int main(int argc, char *argv[])
{
	PARSE_ARGS;

	cip::ChestConventions conventions;

	// Read the poly data
	std::cout << "Reading VTK polydata..." << std::endl;
	vtkSmartPointer< vtkPolyDataReader > reader = vtkSmartPointer< vtkPolyDataReader >::New();
	reader->SetFileName(inFileName.c_str());
	reader->Update();

	std::cout << "Updating..." << std::endl;
	unsigned int numParticles = reader->GetOutput()->GetNumberOfPoints();

	vtkSmartPointer< vtkPolyData > outPolyData = vtkSmartPointer< vtkPolyData >::New();
	outPolyData->SetPoints(reader->GetOutput()->GetPoints());

	// As we populate outPolyData, we'll keep track of whether or not these
	// arrays are present.
	bool chestRegionChestTypeArrayPresent = false;
	bool chestRegionArrayPresent = false;
	bool chestTypeArrayPresent = false;

	// First transfer all point data arrays from the input to the output
	for (unsigned int i = 0; i<reader->GetOutput()->GetPointData()->GetNumberOfArrays(); i++)
	{
		outPolyData->GetPointData()->AddArray(reader->GetOutput()->GetPointData()->GetArray(i));
		if ((std::string(reader->GetOutput()->GetPointData()->GetArray(i)->GetName())).compare("ChestRegionChestType") == 0)
		{
			chestRegionChestTypeArrayPresent = true;
			vtkSmartPointer< vtkUnsignedShortArray > chestRegionChestTypeArray = vtkSmartPointer< vtkUnsignedShortArray >::New();
			chestRegionChestTypeArray->SetNumberOfComponents(1);
			chestRegionChestTypeArray->SetName("ChestRegionChestType");
			unsigned short value;
			for (unsigned int n = 0; n < numParticles; n++)
			{
				value = (unsigned short)(outPolyData->GetPointData()->GetArray("ChestRegionChestType")->GetTuple(n)[0]);
				chestRegionChestTypeArray->InsertTypedTuple(n, &value);
			}
			outPolyData->GetPointData()->RemoveArray(i);
			outPolyData->GetPointData()->AddArray(chestRegionChestTypeArray);
		}
		if ((std::string(reader->GetOutput()->GetPointData()->GetArray(i)->GetName())).compare("ChestRegion") == 0)
		{  
			chestRegionArrayPresent = true;
			vtkSmartPointer< vtkUnsignedShortArray > chestRegionArray = vtkSmartPointer< vtkUnsignedShortArray >::New();
			chestRegionArray->SetNumberOfComponents(1);
			chestRegionArray->SetName("ChestRegion");
			unsigned short value;
			for (unsigned int n = 0; n < numParticles; n++)
			{
				value = (unsigned short)(outPolyData->GetPointData()->GetArray("ChestRegion")->GetTuple(n)[0]);
				chestRegionArray->InsertTypedTuple(n, &value);
			}
			outPolyData->GetPointData()->RemoveArray(i);
			outPolyData->GetPointData()->AddArray(chestRegionArray);
		}
		if ((std::string(reader->GetOutput()->GetPointData()->GetArray(i)->GetName())).compare("ChestType") == 0)
		{
			chestTypeArrayPresent = true;
			vtkSmartPointer< vtkUnsignedShortArray > chestTypeArray = vtkSmartPointer< vtkUnsignedShortArray >::New();
			chestTypeArray->SetNumberOfComponents(1);
			chestTypeArray->SetName("ChestType");
			unsigned short value;
			for (unsigned int n = 0; n < numParticles; n++)
			{
				value = (unsigned short)(outPolyData->GetPointData()->GetArray("ChestType")->GetTuple(n)[0]);
				chestTypeArray->InsertTypedTuple(n, &value);
			}
			outPolyData->GetPointData()->RemoveArray(i);
			outPolyData->GetPointData()->AddArray(chestTypeArray);
		}
	}

	// Now go through the reader's field data arrays. If we see a field data array
	// with the same number of tuples as there are particles, we'll assume that
	// this array should instead be a point data array. Otherwise, we'll just
	// transfer the field data to the output.
	for (unsigned int i = 0; i<reader->GetOutput()->GetFieldData()->GetNumberOfArrays(); i++)
	{
		if (reader->GetOutput()->GetFieldData()->GetArray(i)->GetNumberOfTuples() ==
			numParticles)
		{
			// Make sure this array is not already there
			bool alreadyPresent = false;
			for (unsigned int j = 0; j<outPolyData->GetPointData()->GetNumberOfArrays(); j++)
			{
				if ((std::string(outPolyData->GetPointData()->GetArray(j)->GetName())).
					compare(reader->GetOutput()->GetFieldData()->GetArray(i)->GetName()) == 0)
				{
					alreadyPresent = true;
					break;
				}
			}
			if (!alreadyPresent)
			{
				outPolyData->GetPointData()->AddArray(reader->GetOutput()->GetFieldData()->GetArray(i));
				if ((std::string(reader->GetOutput()->GetFieldData()->GetArray(i)->GetName())).compare("ChestRegionChestType") == 0)
				{
					chestRegionChestTypeArrayPresent = true;
				}
				if ((std::string(reader->GetOutput()->GetFieldData()->GetArray(i)->GetName())).compare("ChestRegion") == 0)
				{
					chestRegionArrayPresent = true;
				}
				if ((std::string(reader->GetOutput()->GetFieldData()->GetArray(i)->GetName())).compare("ChestType") == 0)
				{
					chestTypeArrayPresent = true;
				}
			}
		}
		else
		{
			outPolyData->GetFieldData()->AddArray(reader->GetOutput()->GetFieldData()->GetArray(i));
		}
	}

	// Make sure the ChestRegionChestType array is present and populated.
	if (!chestRegionChestTypeArrayPresent)
	{
		vtkSmartPointer< vtkUnsignedShortArray > chestRegionChestTypeArray = vtkSmartPointer< vtkUnsignedShortArray >::New();
		chestRegionChestTypeArray->SetNumberOfComponents(1);
		chestRegionChestTypeArray->SetName("ChestRegionChestType");

		outPolyData->GetPointData()->AddArray(chestRegionChestTypeArray);

		unsigned char chestRegion;
		unsigned char chestType;
		for (unsigned int n = 0; n<numParticles; n++)
		{
			if (chestRegionArrayPresent)
			{
				chestRegion = (unsigned char)(outPolyData->GetPointData()->GetArray("ChestRegion")->GetTuple(n)[0]);
			}
			else
			{
				chestRegion = (unsigned char)(cip::UNDEFINEDREGION);
			}

			if (chestTypeArrayPresent)
			{
				chestType = (unsigned char)(outPolyData->GetPointData()->GetArray("ChestType")->GetTuple(n)[0]);
			}
			else
			{
				chestRegion = (unsigned char)(cip::UNDEFINEDREGION);
			}

			unsigned short value = (unsigned short)(conventions.GetValueFromChestRegionAndType(chestRegion, chestType));
			chestRegionChestTypeArray->InsertTypedTuple(n, &value);
		}
		outPolyData->GetPointData()->AddArray(chestRegionChestTypeArray);
	}
<<<<<<< HEAD
    }

  for ( unsigned int n=0; n<numParticles; n++ )
    {
      if ( scale > 0 )
	{
	  outPolyData->GetPointData()->GetArray( "scale" )->SetTuple( n, &scale );
	}
      else if ( outPolyData->GetPointData()->GetArray( "scale" )->GetTuple(n)[0] <= 0)
	{
	  std::cerr << "WARNING: Particle has scale value <= 0" << std::endl;
	  break;
	}
    }
  
  // Write the poly data
  std::cout << "Writing VTK polydata..." << std::endl;
  vtkSmartPointer< vtkPolyDataWriter > writer = vtkSmartPointer< vtkPolyDataWriter >::New();
    writer->SetFileName( outFileName.c_str() );
    writer->SetInputData( outPolyData );
    writer->SetFileTypeToBinary();
    writer->Update();
  
  std::cout << "DONE." << std::endl;
  
  return cip::EXITSUCCESS;
=======

	// Write the poly data
	std::cout << "Writing VTK polydata..." << std::endl;
	vtkSmartPointer< vtkPolyDataWriter > writer = vtkSmartPointer< vtkPolyDataWriter >::New();
	writer->SetFileName(outFileName.c_str());
	writer->SetInputData(outPolyData);
	writer->SetFileTypeToBinary();
	writer->Update();

	std::cout << "DONE." << std::endl;

	return cip::EXITSUCCESS;
>>>>>>> 48302960
}

#endif<|MERGE_RESOLUTION|>--- conflicted
+++ resolved
@@ -15,159 +15,160 @@
 
 int main(int argc, char *argv[])
 {
-	PARSE_ARGS;
-
-	cip::ChestConventions conventions;
-
-	// Read the poly data
-	std::cout << "Reading VTK polydata..." << std::endl;
-	vtkSmartPointer< vtkPolyDataReader > reader = vtkSmartPointer< vtkPolyDataReader >::New();
-	reader->SetFileName(inFileName.c_str());
-	reader->Update();
-
-	std::cout << "Updating..." << std::endl;
-	unsigned int numParticles = reader->GetOutput()->GetNumberOfPoints();
-
-	vtkSmartPointer< vtkPolyData > outPolyData = vtkSmartPointer< vtkPolyData >::New();
-	outPolyData->SetPoints(reader->GetOutput()->GetPoints());
-
-	// As we populate outPolyData, we'll keep track of whether or not these
-	// arrays are present.
-	bool chestRegionChestTypeArrayPresent = false;
-	bool chestRegionArrayPresent = false;
-	bool chestTypeArrayPresent = false;
-
-	// First transfer all point data arrays from the input to the output
-	for (unsigned int i = 0; i<reader->GetOutput()->GetPointData()->GetNumberOfArrays(); i++)
-	{
-		outPolyData->GetPointData()->AddArray(reader->GetOutput()->GetPointData()->GetArray(i));
-		if ((std::string(reader->GetOutput()->GetPointData()->GetArray(i)->GetName())).compare("ChestRegionChestType") == 0)
-		{
-			chestRegionChestTypeArrayPresent = true;
-			vtkSmartPointer< vtkUnsignedShortArray > chestRegionChestTypeArray = vtkSmartPointer< vtkUnsignedShortArray >::New();
-			chestRegionChestTypeArray->SetNumberOfComponents(1);
-			chestRegionChestTypeArray->SetName("ChestRegionChestType");
-			unsigned short value;
-			for (unsigned int n = 0; n < numParticles; n++)
-			{
-				value = (unsigned short)(outPolyData->GetPointData()->GetArray("ChestRegionChestType")->GetTuple(n)[0]);
-				chestRegionChestTypeArray->InsertTypedTuple(n, &value);
-			}
-			outPolyData->GetPointData()->RemoveArray(i);
-			outPolyData->GetPointData()->AddArray(chestRegionChestTypeArray);
-		}
-		if ((std::string(reader->GetOutput()->GetPointData()->GetArray(i)->GetName())).compare("ChestRegion") == 0)
-		{  
-			chestRegionArrayPresent = true;
-			vtkSmartPointer< vtkUnsignedShortArray > chestRegionArray = vtkSmartPointer< vtkUnsignedShortArray >::New();
-			chestRegionArray->SetNumberOfComponents(1);
-			chestRegionArray->SetName("ChestRegion");
-			unsigned short value;
-			for (unsigned int n = 0; n < numParticles; n++)
-			{
-				value = (unsigned short)(outPolyData->GetPointData()->GetArray("ChestRegion")->GetTuple(n)[0]);
-				chestRegionArray->InsertTypedTuple(n, &value);
-			}
-			outPolyData->GetPointData()->RemoveArray(i);
-			outPolyData->GetPointData()->AddArray(chestRegionArray);
-		}
-		if ((std::string(reader->GetOutput()->GetPointData()->GetArray(i)->GetName())).compare("ChestType") == 0)
-		{
-			chestTypeArrayPresent = true;
-			vtkSmartPointer< vtkUnsignedShortArray > chestTypeArray = vtkSmartPointer< vtkUnsignedShortArray >::New();
-			chestTypeArray->SetNumberOfComponents(1);
-			chestTypeArray->SetName("ChestType");
-			unsigned short value;
-			for (unsigned int n = 0; n < numParticles; n++)
-			{
-				value = (unsigned short)(outPolyData->GetPointData()->GetArray("ChestType")->GetTuple(n)[0]);
-				chestTypeArray->InsertTypedTuple(n, &value);
-			}
-			outPolyData->GetPointData()->RemoveArray(i);
-			outPolyData->GetPointData()->AddArray(chestTypeArray);
-		}
-	}
-
-	// Now go through the reader's field data arrays. If we see a field data array
-	// with the same number of tuples as there are particles, we'll assume that
-	// this array should instead be a point data array. Otherwise, we'll just
-	// transfer the field data to the output.
-	for (unsigned int i = 0; i<reader->GetOutput()->GetFieldData()->GetNumberOfArrays(); i++)
-	{
-		if (reader->GetOutput()->GetFieldData()->GetArray(i)->GetNumberOfTuples() ==
-			numParticles)
-		{
-			// Make sure this array is not already there
-			bool alreadyPresent = false;
-			for (unsigned int j = 0; j<outPolyData->GetPointData()->GetNumberOfArrays(); j++)
-			{
-				if ((std::string(outPolyData->GetPointData()->GetArray(j)->GetName())).
-					compare(reader->GetOutput()->GetFieldData()->GetArray(i)->GetName()) == 0)
-				{
-					alreadyPresent = true;
-					break;
-				}
-			}
-			if (!alreadyPresent)
-			{
-				outPolyData->GetPointData()->AddArray(reader->GetOutput()->GetFieldData()->GetArray(i));
-				if ((std::string(reader->GetOutput()->GetFieldData()->GetArray(i)->GetName())).compare("ChestRegionChestType") == 0)
-				{
-					chestRegionChestTypeArrayPresent = true;
-				}
-				if ((std::string(reader->GetOutput()->GetFieldData()->GetArray(i)->GetName())).compare("ChestRegion") == 0)
-				{
-					chestRegionArrayPresent = true;
-				}
-				if ((std::string(reader->GetOutput()->GetFieldData()->GetArray(i)->GetName())).compare("ChestType") == 0)
-				{
-					chestTypeArrayPresent = true;
-				}
-			}
-		}
-		else
-		{
-			outPolyData->GetFieldData()->AddArray(reader->GetOutput()->GetFieldData()->GetArray(i));
-		}
-	}
-
-	// Make sure the ChestRegionChestType array is present and populated.
-	if (!chestRegionChestTypeArrayPresent)
-	{
-		vtkSmartPointer< vtkUnsignedShortArray > chestRegionChestTypeArray = vtkSmartPointer< vtkUnsignedShortArray >::New();
-		chestRegionChestTypeArray->SetNumberOfComponents(1);
-		chestRegionChestTypeArray->SetName("ChestRegionChestType");
-
-		outPolyData->GetPointData()->AddArray(chestRegionChestTypeArray);
-
-		unsigned char chestRegion;
-		unsigned char chestType;
-		for (unsigned int n = 0; n<numParticles; n++)
-		{
-			if (chestRegionArrayPresent)
-			{
-				chestRegion = (unsigned char)(outPolyData->GetPointData()->GetArray("ChestRegion")->GetTuple(n)[0]);
-			}
-			else
-			{
-				chestRegion = (unsigned char)(cip::UNDEFINEDREGION);
-			}
-
-			if (chestTypeArrayPresent)
-			{
-				chestType = (unsigned char)(outPolyData->GetPointData()->GetArray("ChestType")->GetTuple(n)[0]);
-			}
-			else
-			{
-				chestRegion = (unsigned char)(cip::UNDEFINEDREGION);
-			}
-
-			unsigned short value = (unsigned short)(conventions.GetValueFromChestRegionAndType(chestRegion, chestType));
-			chestRegionChestTypeArray->InsertTypedTuple(n, &value);
-		}
-		outPolyData->GetPointData()->AddArray(chestRegionChestTypeArray);
-	}
-<<<<<<< HEAD
+  PARSE_ARGS;
+
+  cip::ChestConventions conventions;
+
+  // Read the poly data
+  std::cout << "Reading VTK polydata..." << std::endl;
+  vtkSmartPointer< vtkPolyDataReader > reader = vtkSmartPointer< vtkPolyDataReader >::New();
+    reader->SetFileName(inFileName.c_str());
+    reader->Update();
+  
+  std::cout << "Updating..." << std::endl;
+  unsigned int numParticles = reader->GetOutput()->GetNumberOfPoints();
+  
+  vtkSmartPointer< vtkPolyData > outPolyData = vtkSmartPointer< vtkPolyData >::New();
+    outPolyData->SetPoints(reader->GetOutput()->GetPoints());
+  
+  // As we populate outPolyData, we'll keep track of whether or not these
+  // arrays are present.
+  bool chestRegionChestTypeArrayPresent = false;
+  bool chestRegionArrayPresent = false;
+  bool chestTypeArrayPresent = false;
+  
+  // First transfer all point data arrays from the input to the output
+  for (unsigned int i = 0; i<reader->GetOutput()->GetPointData()->GetNumberOfArrays(); i++)
+    {
+      outPolyData->GetPointData()->AddArray(reader->GetOutput()->GetPointData()->GetArray(i));
+      if ((std::string(reader->GetOutput()->GetPointData()->GetArray(i)->GetName())).compare("ChestRegionChestType") == 0)
+	{
+	  chestRegionChestTypeArrayPresent = true;
+	  vtkSmartPointer< vtkUnsignedShortArray > chestRegionChestTypeArray = vtkSmartPointer< vtkUnsignedShortArray >::New();
+	    chestRegionChestTypeArray->SetNumberOfComponents(1);
+	    chestRegionChestTypeArray->SetName("ChestRegionChestType");
+	  
+	  unsigned short value;
+	  for (unsigned int n = 0; n < numParticles; n++)
+	    {
+	      value = (unsigned short)(outPolyData->GetPointData()->GetArray("ChestRegionChestType")->GetTuple(n)[0]);
+	      chestRegionChestTypeArray->InsertTypedTuple(n, &value);
+	    }
+	  outPolyData->GetPointData()->RemoveArray(i);
+	  outPolyData->GetPointData()->AddArray(chestRegionChestTypeArray);
+	}
+      if ((std::string(reader->GetOutput()->GetPointData()->GetArray(i)->GetName())).compare("ChestRegion") == 0)
+	{  
+	  chestRegionArrayPresent = true;
+	  vtkSmartPointer< vtkUnsignedShortArray > chestRegionArray = vtkSmartPointer< vtkUnsignedShortArray >::New();
+	    chestRegionArray->SetNumberOfComponents(1);
+	    chestRegionArray->SetName("ChestRegion");
+	    
+	  unsigned short value;
+	  for (unsigned int n = 0; n < numParticles; n++)
+	    {
+	      value = (unsigned short)(outPolyData->GetPointData()->GetArray("ChestRegion")->GetTuple(n)[0]);
+	      chestRegionArray->InsertTypedTuple(n, &value);
+	    }
+	  outPolyData->GetPointData()->RemoveArray(i);
+	  outPolyData->GetPointData()->AddArray(chestRegionArray);
+	}
+      if ((std::string(reader->GetOutput()->GetPointData()->GetArray(i)->GetName())).compare("ChestType") == 0)
+	{
+	  chestTypeArrayPresent = true;
+	  vtkSmartPointer< vtkUnsignedShortArray > chestTypeArray = vtkSmartPointer< vtkUnsignedShortArray >::New();
+  	    chestTypeArray->SetNumberOfComponents(1);
+	    chestTypeArray->SetName("ChestType");
+	    
+	  unsigned short value;
+	  for (unsigned int n = 0; n < numParticles; n++)
+	    {
+	      value = (unsigned short)(outPolyData->GetPointData()->GetArray("ChestType")->GetTuple(n)[0]);
+	      chestTypeArray->InsertTypedTuple(n, &value);
+	    }
+	  outPolyData->GetPointData()->RemoveArray(i);
+	  outPolyData->GetPointData()->AddArray(chestTypeArray);
+	}
+    }
+  
+  // Now go through the reader's field data arrays. If we see a field data array
+  // with the same number of tuples as there are particles, we'll assume that
+  // this array should instead be a point data array. Otherwise, we'll just
+  // transfer the field data to the output.
+  for (unsigned int i = 0; i<reader->GetOutput()->GetFieldData()->GetNumberOfArrays(); i++)
+    {
+      if (reader->GetOutput()->GetFieldData()->GetArray(i)->GetNumberOfTuples() ==
+	  numParticles)
+	{
+	  // Make sure this array is not already there
+	  bool alreadyPresent = false;
+	  for (unsigned int j = 0; j<outPolyData->GetPointData()->GetNumberOfArrays(); j++)
+	    {
+	      if ((std::string(outPolyData->GetPointData()->GetArray(j)->GetName())).
+		  compare(reader->GetOutput()->GetFieldData()->GetArray(i)->GetName()) == 0)
+		{
+		  alreadyPresent = true;
+		  break;
+		}
+	    }
+	  if (!alreadyPresent)
+	    {
+	      outPolyData->GetPointData()->AddArray(reader->GetOutput()->GetFieldData()->GetArray(i));
+	      if ((std::string(reader->GetOutput()->GetFieldData()->GetArray(i)->GetName())).compare("ChestRegionChestType") == 0)
+		{
+		  chestRegionChestTypeArrayPresent = true;
+		}
+	      if ((std::string(reader->GetOutput()->GetFieldData()->GetArray(i)->GetName())).compare("ChestRegion") == 0)
+		{
+		  chestRegionArrayPresent = true;
+		}
+	      if ((std::string(reader->GetOutput()->GetFieldData()->GetArray(i)->GetName())).compare("ChestType") == 0)
+		{
+		  chestTypeArrayPresent = true;
+		}
+	    }
+	}
+      else
+	{
+	  outPolyData->GetFieldData()->AddArray(reader->GetOutput()->GetFieldData()->GetArray(i));
+	}
+    }
+  
+  // Make sure the ChestRegionChestType array is present and populated.
+  if (!chestRegionChestTypeArrayPresent)
+    {
+      vtkSmartPointer< vtkUnsignedShortArray > chestRegionChestTypeArray = vtkSmartPointer< vtkUnsignedShortArray >::New();
+        chestRegionChestTypeArray->SetNumberOfComponents(1);
+	chestRegionChestTypeArray->SetName("ChestRegionChestType");
+      
+      outPolyData->GetPointData()->AddArray(chestRegionChestTypeArray);
+      
+      unsigned char chestRegion;
+      unsigned char chestType;
+      for (unsigned int n = 0; n<numParticles; n++)
+	{
+	  if (chestRegionArrayPresent)
+	    {
+	      chestRegion = (unsigned char)(outPolyData->GetPointData()->GetArray("ChestRegion")->GetTuple(n)[0]);
+	    }
+	  else
+	    {
+	      chestRegion = (unsigned char)(cip::UNDEFINEDREGION);
+	    }
+	  
+	  if (chestTypeArrayPresent)
+	    {
+	      chestType = (unsigned char)(outPolyData->GetPointData()->GetArray("ChestType")->GetTuple(n)[0]);
+	    }
+	  else
+	    {
+	      chestRegion = (unsigned char)(cip::UNDEFINEDREGION);
+	    }
+	  
+	  unsigned short value = (unsigned short)(conventions.GetValueFromChestRegionAndType(chestRegion, chestType));
+	  chestRegionChestTypeArray->InsertTypedTuple(n, &value);
+	}
+      outPolyData->GetPointData()->AddArray(chestRegionChestTypeArray);
     }
 
   for ( unsigned int n=0; n<numParticles; n++ )
@@ -194,20 +195,6 @@
   std::cout << "DONE." << std::endl;
   
   return cip::EXITSUCCESS;
-=======
-
-	// Write the poly data
-	std::cout << "Writing VTK polydata..." << std::endl;
-	vtkSmartPointer< vtkPolyDataWriter > writer = vtkSmartPointer< vtkPolyDataWriter >::New();
-	writer->SetFileName(outFileName.c_str());
-	writer->SetInputData(outPolyData);
-	writer->SetFileTypeToBinary();
-	writer->Update();
-
-	std::cout << "DONE." << std::endl;
-
-	return cip::EXITSUCCESS;
->>>>>>> 48302960
 }
 
 #endif